--- conflicted
+++ resolved
@@ -27,11 +27,7 @@
         Actor, ActorRef, Link, Links, CURRENT_ACTOR_ID,
     },
     error::{invoke_actor_error_hook, ActorStopReason, PanicError, SendError},
-<<<<<<< HEAD
-    mailbox::{self, MailboxReceiver, MailboxSender, Signal},
-=======
     mailbox::{MailboxReceiver, MailboxSender, Signal},
->>>>>>> 4435c89d
 };
 
 use super::ActorID;
@@ -191,19 +187,12 @@
         .map_err(PanicError::new_from_panic_any)
         .and_then(convert::identity);
     match &start_res {
-<<<<<<< HEAD
-        Ok(()) => {
-=======
         Ok(actor) => {
->>>>>>> 4435c89d
             actor_ref
                 .startup_error
                 .set(None)
                 .expect("nothing else should set the startup error");
-<<<<<<< HEAD
-=======
             Some(actor)
->>>>>>> 4435c89d
         }
         Err(err) => {
             invoke_actor_error_hook(err);
@@ -211,14 +200,9 @@
                 .startup_error
                 .set(Some(err.clone()))
                 .expect("nothing else should set the startup error");
-<<<<<<< HEAD
-        }
-    }
-=======
             None
         }
     };
->>>>>>> 4435c89d
 
     let mut startup_finished = false;
     if let Err(SendError::MailboxFull(())) =
@@ -235,44 +219,6 @@
         (weak_actor_ref, actor_ref.links, actor_ref.startup_semaphore)
     };
 
-<<<<<<< HEAD
-    if let Err(err) = start_res {
-        startup_semaphore.add_permits(Semaphore::MAX_PERMITS);
-        let reason = ActorStopReason::Panicked(err);
-        let mut state = S::new_from_actor(actor, actor_ref.clone());
-        let reason = state
-            .on_shutdown(reason.clone())
-            .await
-            .break_value()
-            .unwrap_or(reason);
-        let mut actor = state.shutdown().await;
-        let on_stop_res = actor.on_stop(actor_ref.clone(), reason.clone()).await;
-        match on_stop_res {
-            Ok(()) => {
-                if let Some(actor_ref) = actor_ref.upgrade() {
-                    actor_ref
-                        .shutdown_error
-                        .set(None)
-                        .expect("nothing else should set the shutdown error");
-                }
-            }
-            Err(err) => {
-                let err = PanicError::new(Box::new(err));
-                invoke_actor_error_hook(&err);
-                if let Some(actor_ref) = actor_ref.upgrade() {
-                    actor_ref
-                        .shutdown_error
-                        .set(Some(err))
-                        .expect("nothing else should set the shutdown error");
-                }
-            }
-        }
-        log_actor_stop_reason(id, name, &reason);
-        return (actor, reason);
-    }
-
-    let mut state = S::new_from_actor(actor, actor_ref.clone());
-=======
     let mut state = match start_res {
         Ok(actor) => S::new_from_actor(actor, actor_ref.clone()),
         Err(err) => {
@@ -285,7 +231,6 @@
             return Err(err);
         }
     };
->>>>>>> 4435c89d
 
     let reason = Abortable::new(
         abortable_actor_loop(
